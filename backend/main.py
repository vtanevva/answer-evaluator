--- conflicted
+++ resolved
@@ -1,7 +1,6 @@
 import os
 import openai
 import uvicorn
-<<<<<<< HEAD
 from contextlib import asynccontextmanager
 from fastapi import FastAPI
 from fastapi.middleware.cors import CORSMiddleware
@@ -12,9 +11,7 @@
 from routes import routes
 from services.question_service import QuestionService
 from services.evaluation_service import EvaluationService
-=======
 from .load_questions import load_questions_from_file
->>>>>>> 4f0a71f3
 
 # Load environment variables from .env file
 load_dotenv()
